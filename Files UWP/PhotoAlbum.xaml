﻿<Page
    x:Class="Files.PhotoAlbum"
    xmlns="http://schemas.microsoft.com/winfx/2006/xaml/presentation"
    xmlns:x="http://schemas.microsoft.com/winfx/2006/xaml"
    xmlns:local="using:Files"
    xmlns:local3="using:Files.Interacts"
    xmlns:local2="using:Files.Filesystem"
    xmlns:d="http://schemas.microsoft.com/expression/blend/2008"
    xmlns:mc="http://schemas.openxmlformats.org/markup-compatibility/2006"
    xmlns:controls="using:Microsoft.Toolkit.Uwp.UI.Controls"
    xmlns:uilib="using:Microsoft.UI.Xaml.Controls"
    xmlns:animations="using:Microsoft.Toolkit.Uwp.UI.Animations"
    xmlns:Interactivity="using:Microsoft.Xaml.Interactivity"
    xmlns:Core="using:Microsoft.Xaml.Interactions.Core"
    mc:Ignorable="d"
    xmlns:navigation="using:Files.Navigation"
    Background="{ThemeResource ApplicationPageBackgroundThemeBrush}"
    Name="PhotoAlbumViewer"
    NavigationCacheMode="Required"
    PointerReleased="PhotoAlbumViewer_PointerReleased" PointerPressed="PhotoAlbumViewer_PointerPressed">

    <Page.Resources>
        <Style x:Key="MenuFlyoutFluentThemeResources" TargetType="MenuFlyoutPresenter">
            <Setter Property="CornerRadius" Value="4" />
        </Style>

        <Style x:Key="TextBoxStyleForPathBar" TargetType="TextBox">
            <Setter Property="Foreground" Value="{ThemeResource DefaultTextForegroundThemeBrush}"/>
            <Setter Property="Background" Value="{ThemeResource ApplicationPageBackgroundThemeBrush}"/>
            <Setter Property="BorderBrush" Value="{ThemeResource TextControlBorderBrush}"/>
            <Setter Property="SelectionHighlightColor" Value="{ThemeResource TextControlSelectionHighlightColor}"/>
            <Setter Property="BorderThickness" Value="{ThemeResource TextControlBorderThemeThickness}"/>
            <Setter Property="FontFamily" Value="{ThemeResource ContentControlThemeFontFamily}"/>
            <Setter Property="FontSize" Value="{ThemeResource ControlContentThemeFontSize}"/>
            <Setter Property="ScrollViewer.HorizontalScrollMode" Value="Auto"/>
            <Setter Property="ScrollViewer.VerticalScrollMode" Value="Auto"/>
            <Setter Property="ScrollViewer.HorizontalScrollBarVisibility" Value="Hidden"/>
            <Setter Property="ScrollViewer.VerticalScrollBarVisibility" Value="Hidden"/>
            <Setter Property="ScrollViewer.IsDeferredScrollingEnabled" Value="False"/>
            <Setter Property="Padding" Value="{ThemeResource TextControlThemePadding}"/>
            <Setter Property="UseSystemFocusVisuals" Value="{ThemeResource IsApplicationFocusVisualKindReveal}"/>
            <Setter Property="ContextFlyout" Value="{StaticResource TextControlCommandBarContextFlyout}"/>
            <Setter Property="SelectionFlyout" Value="{StaticResource TextControlCommandBarSelectionFlyout}"/>
            <Setter Property="Template">
                <Setter.Value>
                    <ControlTemplate TargetType="TextBox">
                        <Grid>
                            <Grid.Resources>
                                <Style x:Name="DeleteButtonStyle" TargetType="Button">
                                    <Setter Property="Template">
                                        <Setter.Value>
                                            <ControlTemplate TargetType="Button">
                                                <Grid x:Name="ButtonLayoutGrid" Background="{ThemeResource TextControlButtonBackground}" BorderThickness="{TemplateBinding BorderThickness}" BorderBrush="{ThemeResource TextControlButtonBorderBrush}">
                                                    <VisualStateManager.VisualStateGroups>
                                                        <VisualStateGroup x:Name="CommonStates">
                                                            <VisualState x:Name="Normal"/>
                                                            <VisualState x:Name="PointerOver">
                                                                <Storyboard>
                                                                    <ObjectAnimationUsingKeyFrames Storyboard.TargetName="ButtonLayoutGrid" Storyboard.TargetProperty="Background">
                                                                        <DiscreteObjectKeyFrame KeyTime="0" Value="{ThemeResource TextControlButtonBackgroundPointerOver}"/>
                                                                    </ObjectAnimationUsingKeyFrames>
                                                                    <ObjectAnimationUsingKeyFrames Storyboard.TargetName="ButtonLayoutGrid" Storyboard.TargetProperty="BorderBrush">
                                                                        <DiscreteObjectKeyFrame KeyTime="0" Value="{ThemeResource TextControlButtonBorderBrushPointerOver}"/>
                                                                    </ObjectAnimationUsingKeyFrames>
                                                                    <ObjectAnimationUsingKeyFrames Storyboard.TargetName="GlyphElement" Storyboard.TargetProperty="Foreground">
                                                                        <DiscreteObjectKeyFrame KeyTime="0" Value="{ThemeResource TextControlButtonForegroundPointerOver}"/>
                                                                    </ObjectAnimationUsingKeyFrames>
                                                                </Storyboard>
                                                            </VisualState>
                                                            <VisualState x:Name="Pressed">
                                                                <Storyboard>
                                                                    <ObjectAnimationUsingKeyFrames Storyboard.TargetName="ButtonLayoutGrid" Storyboard.TargetProperty="Background">
                                                                        <DiscreteObjectKeyFrame KeyTime="0" Value="{ThemeResource TextControlButtonBackgroundPressed}"/>
                                                                    </ObjectAnimationUsingKeyFrames>
                                                                    <ObjectAnimationUsingKeyFrames Storyboard.TargetName="ButtonLayoutGrid" Storyboard.TargetProperty="BorderBrush">
                                                                        <DiscreteObjectKeyFrame KeyTime="0" Value="{ThemeResource TextControlButtonBorderBrushPressed}"/>
                                                                    </ObjectAnimationUsingKeyFrames>
                                                                    <ObjectAnimationUsingKeyFrames Storyboard.TargetName="GlyphElement" Storyboard.TargetProperty="Foreground">
                                                                        <DiscreteObjectKeyFrame KeyTime="0" Value="{ThemeResource TextControlButtonForegroundPressed}"/>
                                                                    </ObjectAnimationUsingKeyFrames>
                                                                </Storyboard>
                                                            </VisualState>
                                                            <VisualState x:Name="Disabled">
                                                                <Storyboard>
                                                                    <DoubleAnimation Duration="0" Storyboard.TargetName="ButtonLayoutGrid" Storyboard.TargetProperty="Opacity" To="0"/>
                                                                </Storyboard>
                                                            </VisualState>
                                                        </VisualStateGroup>
                                                    </VisualStateManager.VisualStateGroups>
                                                    <TextBlock x:Name="GlyphElement" AutomationProperties.AccessibilityView="Raw" FontStyle="Normal" FontFamily="{ThemeResource SymbolThemeFontFamily}" Foreground="Red" FontSize="12" HorizontalAlignment="Center" Text="&#xE10A;" VerticalAlignment="Center"/>
                                                </Grid>
                                            </ControlTemplate>
                                        </Setter.Value>
                                    </Setter>
                                </Style>
                            </Grid.Resources>
                            <Grid.ColumnDefinitions>
                                <ColumnDefinition Width="*"/>
                                <ColumnDefinition Width="Auto"/>
                            </Grid.ColumnDefinitions>
                            <Grid.RowDefinitions>
                                <RowDefinition Height="Auto"/>
                                <RowDefinition Height="*"/>
                                <RowDefinition Height="Auto"/>
                            </Grid.RowDefinitions>
                            <VisualStateManager.VisualStateGroups>
                                <VisualStateGroup x:Name="CommonStates">
                                    <VisualState x:Name="Normal"/>
                                    <VisualState x:Name="Disabled">
                                        <Storyboard>
                                            <ObjectAnimationUsingKeyFrames Storyboard.TargetName="HeaderContentPresenter" Storyboard.TargetProperty="Foreground">
                                                <DiscreteObjectKeyFrame KeyTime="0" Value="{ThemeResource TextControlHeaderForegroundDisabled}"/>
                                            </ObjectAnimationUsingKeyFrames>
                                            <ObjectAnimationUsingKeyFrames Storyboard.TargetName="BorderElement" Storyboard.TargetProperty="Background">
                                                <DiscreteObjectKeyFrame KeyTime="0" Value="{ThemeResource TextControlBackgroundDisabled}"/>
                                            </ObjectAnimationUsingKeyFrames>
                                            <ObjectAnimationUsingKeyFrames Storyboard.TargetName="BorderElement" Storyboard.TargetProperty="BorderBrush">
                                                <DiscreteObjectKeyFrame KeyTime="0" Value="{ThemeResource TextControlBorderBrushDisabled}"/>
                                            </ObjectAnimationUsingKeyFrames>
                                            <ObjectAnimationUsingKeyFrames Storyboard.TargetName="ContentElement" Storyboard.TargetProperty="Foreground">
                                                <DiscreteObjectKeyFrame KeyTime="0" Value="{ThemeResource TextControlForegroundDisabled}"/>
                                            </ObjectAnimationUsingKeyFrames>
                                            <ObjectAnimationUsingKeyFrames Storyboard.TargetName="PlaceholderTextContentPresenter" Storyboard.TargetProperty="Foreground">
                                                <DiscreteObjectKeyFrame KeyTime="0" Value="{Binding PlaceholderForeground, RelativeSource={RelativeSource Mode=TemplatedParent}, TargetNullValue={ThemeResource TextControlPlaceholderForegroundDisabled}}"/>
                                            </ObjectAnimationUsingKeyFrames>
                                        </Storyboard>
                                    </VisualState>
                                    <VisualState x:Name="PointerOver"/>
                                    <VisualState x:Name="Focused"/>
                                </VisualStateGroup>
                                <VisualStateGroup x:Name="ButtonStates">
                                    <VisualState x:Name="ButtonVisible">
                                        <Storyboard>
                                            <ObjectAnimationUsingKeyFrames Storyboard.TargetName="DeleteButton" Storyboard.TargetProperty="Visibility">
                                                <DiscreteObjectKeyFrame KeyTime="0">
                                                    <DiscreteObjectKeyFrame.Value>
                                                        <Visibility>Visible</Visibility>
                                                    </DiscreteObjectKeyFrame.Value>
                                                </DiscreteObjectKeyFrame>
                                            </ObjectAnimationUsingKeyFrames>
                                        </Storyboard>
                                    </VisualState>
                                    <VisualState x:Name="ButtonCollapsed"/>
                                </VisualStateGroup>
                            </VisualStateManager.VisualStateGroups>
                            <ContentPresenter x:Name="HeaderContentPresenter" ContentTemplate="{TemplateBinding HeaderTemplate}" Content="{TemplateBinding Header}" Grid.ColumnSpan="2" Grid.Column="0" FontWeight="Normal" Foreground="{ThemeResource TextControlHeaderForeground}" Margin="{StaticResource TextBoxTopHeaderMargin}" Grid.Row="0" TextWrapping="Wrap" VerticalAlignment="Top" Visibility="Collapsed" x:DeferLoadStrategy="Lazy"/>
                            <Border x:Name="BorderElement" Background="{TemplateBinding Background}" BorderThickness="{TemplateBinding BorderThickness}" BorderBrush="{TemplateBinding BorderBrush}" CornerRadius="{TemplateBinding CornerRadius}" Grid.ColumnSpan="2" Grid.Column="0" Control.IsTemplateFocusTarget="True" MinHeight="{ThemeResource TextControlThemeMinHeight}" MinWidth="{ThemeResource TextControlThemeMinWidth}" Grid.RowSpan="1" Grid.Row="1"/>
                            <ScrollViewer x:Name="ContentElement" AutomationProperties.AccessibilityView="Raw" Grid.Column="0" HorizontalScrollBarVisibility="{TemplateBinding ScrollViewer.HorizontalScrollBarVisibility}" HorizontalScrollMode="{TemplateBinding ScrollViewer.HorizontalScrollMode}" IsDeferredScrollingEnabled="{TemplateBinding ScrollViewer.IsDeferredScrollingEnabled}" IsHorizontalRailEnabled="{TemplateBinding ScrollViewer.IsHorizontalRailEnabled}" IsTabStop="False" IsVerticalRailEnabled="{TemplateBinding ScrollViewer.IsVerticalRailEnabled}" Margin="{TemplateBinding BorderThickness}" Padding="{TemplateBinding Padding}" Grid.Row="1" VerticalScrollMode="{TemplateBinding ScrollViewer.VerticalScrollMode}" VerticalScrollBarVisibility="{TemplateBinding ScrollViewer.VerticalScrollBarVisibility}" ZoomMode="Disabled"/>
                            <TextBlock x:Name="PlaceholderTextContentPresenter" Grid.ColumnSpan="2" Grid.Column="0" Foreground="{Binding PlaceholderForeground, RelativeSource={RelativeSource Mode=TemplatedParent}, TargetNullValue={ThemeResource TextControlPlaceholderForeground}}" IsHitTestVisible="False" Margin="{TemplateBinding BorderThickness}" Padding="{TemplateBinding Padding}" Grid.Row="1" Text="{TemplateBinding PlaceholderText}" TextWrapping="{TemplateBinding TextWrapping}" TextAlignment="{TemplateBinding TextAlignment}"/>
                            <Button x:Name="DeleteButton" AutomationProperties.AccessibilityView="Raw" BorderThickness="{TemplateBinding BorderThickness}" Grid.Column="1" FontSize="{TemplateBinding FontSize}" IsTabStop="False" MinWidth="34" Margin="{ThemeResource HelperButtonThemePadding}" Grid.Row="1" Style="{StaticResource DeleteButtonStyle}" VerticalAlignment="Stretch" Visibility="Collapsed"/>
                            <ContentPresenter x:Name="DescriptionPresenter" AutomationProperties.AccessibilityView="Raw" Content="{TemplateBinding Description}" Grid.ColumnSpan="2" Grid.Column="0" Foreground="{ThemeResource SystemControlDescriptionTextForegroundBrush}" Grid.Row="2" x:Load="False"/>
                        </Grid>
                    </ControlTemplate>
                </Setter.Value>
            </Setter>
        </Style>

        <Style x:Key="AppBarButtonFixedStyle" TargetType="AppBarButton">
            <Setter Property="Background" Value="{ThemeResource AppBarButtonRevealBackground}"/>
            <Setter Property="Foreground" Value="{ThemeResource AppBarButtonForeground}"/>
            <Setter Property="BorderBrush" Value="{ThemeResource AppBarButtonRevealBorderBrush}"/>
            <Setter Property="BorderThickness" Value="{ThemeResource AppBarButtonRevealBorderThemeThickness}"/>
            <Setter Property="HorizontalAlignment" Value="Left"/>
            <Setter Property="VerticalAlignment" Value="Top"/>
            <Setter Property="FontFamily" Value="{ThemeResource ContentControlThemeFontFamily}"/>
            <Setter Property="FontWeight" Value="Normal"/>
            <Setter Property="Width" Value="50"/>
            <Setter Property="UseSystemFocusVisuals" Value="{StaticResource UseSystemFocusVisuals}"/>
            <Setter Property="AllowFocusOnInteraction" Value="False"/>
            <Setter Property="Template">
                <Setter.Value>
                    <ControlTemplate TargetType="AppBarButton">
                        <Grid x:Name="Root" Background="{TemplateBinding Background}" CornerRadius="{TemplateBinding CornerRadius}" MinWidth="{TemplateBinding MinWidth}" Margin="0,0" MaxWidth="{TemplateBinding MaxWidth}">
                            <VisualStateManager.VisualStateGroups>
                                <VisualStateGroup x:Name="ApplicationViewStates">
                                    <VisualState x:Name="FullSize"/>
                                    <VisualState x:Name="Compact">
                                        <Storyboard>
                                            <ObjectAnimationUsingKeyFrames Storyboard.TargetName="TextLabel" Storyboard.TargetProperty="Visibility">
                                                <DiscreteObjectKeyFrame KeyTime="0" Value="Collapsed"/>
                                            </ObjectAnimationUsingKeyFrames>
                                            <ObjectAnimationUsingKeyFrames Storyboard.TargetName="ContentViewbox" Storyboard.TargetProperty="Margin">
                                                <DiscreteObjectKeyFrame KeyTime="0" Value="{StaticResource AppBarButtonContentViewboxCompactMargin}"/>
                                            </ObjectAnimationUsingKeyFrames>
                                        </Storyboard>
                                    </VisualState>
                                    <VisualState x:Name="LabelOnRight">
                                        <Storyboard>
                                            <ObjectAnimationUsingKeyFrames Storyboard.TargetName="ContentViewbox" Storyboard.TargetProperty="Margin">
                                                <DiscreteObjectKeyFrame KeyTime="0" Value="{StaticResource AppBarButtonContentViewboxMargin}"/>
                                            </ObjectAnimationUsingKeyFrames>
                                            <ObjectAnimationUsingKeyFrames Storyboard.TargetName="ContentRoot" Storyboard.TargetProperty="MinHeight">
                                                <DiscreteObjectKeyFrame KeyTime="0" Value="{ThemeResource AppBarThemeCompactHeight}"/>
                                            </ObjectAnimationUsingKeyFrames>
                                            <ObjectAnimationUsingKeyFrames Storyboard.TargetName="TextLabel" Storyboard.TargetProperty="(Grid.Row)">
                                                <DiscreteObjectKeyFrame KeyTime="0" Value="0"/>
                                            </ObjectAnimationUsingKeyFrames>
                                            <ObjectAnimationUsingKeyFrames Storyboard.TargetName="TextLabel" Storyboard.TargetProperty="(Grid.Column)">
                                                <DiscreteObjectKeyFrame KeyTime="0" Value="1"/>
                                            </ObjectAnimationUsingKeyFrames>
                                            <ObjectAnimationUsingKeyFrames Storyboard.TargetName="TextLabel" Storyboard.TargetProperty="TextAlignment">
                                                <DiscreteObjectKeyFrame KeyTime="0" Value="Left"/>
                                            </ObjectAnimationUsingKeyFrames>
                                            <ObjectAnimationUsingKeyFrames Storyboard.TargetName="TextLabel" Storyboard.TargetProperty="Margin">
                                                <DiscreteObjectKeyFrame KeyTime="0" Value="{StaticResource AppBarButtonTextLabelOnRightMargin}"/>
                                            </ObjectAnimationUsingKeyFrames>
                                        </Storyboard>
                                    </VisualState>
                                    <VisualState x:Name="LabelCollapsed">
                                        <Storyboard>
                                            <ObjectAnimationUsingKeyFrames Storyboard.TargetName="ContentRoot" Storyboard.TargetProperty="MinHeight">
                                                <DiscreteObjectKeyFrame KeyTime="0" Value="{ThemeResource AppBarThemeCompactHeight}"/>
                                            </ObjectAnimationUsingKeyFrames>
                                            <ObjectAnimationUsingKeyFrames Storyboard.TargetName="TextLabel" Storyboard.TargetProperty="Visibility">
                                                <DiscreteObjectKeyFrame KeyTime="0" Value="Collapsed"/>
                                            </ObjectAnimationUsingKeyFrames>
                                            <ObjectAnimationUsingKeyFrames Storyboard.TargetName="ContentViewbox" Storyboard.TargetProperty="Margin">
                                                <DiscreteObjectKeyFrame KeyTime="0" Value="{StaticResource AppBarButtonContentViewboxCompactMargin}"/>
                                            </ObjectAnimationUsingKeyFrames>
                                        </Storyboard>
                                    </VisualState>
                                    <VisualState x:Name="Overflow">
                                        <VisualState.Setters>
                                            <Setter Target="ContentRoot.MinHeight" Value="0"/>
                                            <Setter Target="ContentViewbox.Visibility" Value="Collapsed"/>
                                            <Setter Target="TextLabel.Visibility" Value="Collapsed"/>
                                            <Setter Target="OverflowTextLabel.Visibility" Value="Visible"/>
                                        </VisualState.Setters>
                                    </VisualState>
                                    <VisualState x:Name="OverflowWithToggleButtons">
                                        <VisualState.Setters>
                                            <Setter Target="ContentRoot.MinHeight" Value="0"/>
                                            <Setter Target="ContentViewbox.Visibility" Value="Collapsed"/>
                                            <Setter Target="TextLabel.Visibility" Value="Collapsed"/>
                                            <Setter Target="OverflowTextLabel.Visibility" Value="Visible"/>
                                            <Setter Target="OverflowTextLabel.Margin" Value="38,0,12,0"/>
                                        </VisualState.Setters>
                                    </VisualState>
                                    <VisualState x:Name="OverflowWithMenuIcons">
                                        <VisualState.Setters>
                                            <Setter Target="ContentRoot.MinHeight" Value="0"/>
                                            <Setter Target="ContentViewbox.HorizontalAlignment" Value="Left"/>
                                            <Setter Target="ContentViewbox.VerticalAlignment" Value="Center"/>
                                            <Setter Target="ContentViewbox.Width" Value="16"/>
                                            <Setter Target="ContentViewbox.Height" Value="16"/>
                                            <Setter Target="ContentViewbox.Margin" Value="12,0,12,0"/>
                                            <Setter Target="TextLabel.Visibility" Value="Collapsed"/>
                                            <Setter Target="OverflowTextLabel.Visibility" Value="Visible"/>
                                            <Setter Target="OverflowTextLabel.Margin" Value="38,0,12,0"/>
                                        </VisualState.Setters>
                                    </VisualState>
                                    <VisualState x:Name="OverflowWithToggleButtonsAndMenuIcons">
                                        <VisualState.Setters>
                                            <Setter Target="ContentRoot.MinHeight" Value="0"/>
                                            <Setter Target="ContentViewbox.HorizontalAlignment" Value="Left"/>
                                            <Setter Target="ContentViewbox.VerticalAlignment" Value="Center"/>
                                            <Setter Target="ContentViewbox.Width" Value="16"/>
                                            <Setter Target="ContentViewbox.Height" Value="16"/>
                                            <Setter Target="ContentViewbox.Margin" Value="38,0,12,0"/>
                                            <Setter Target="TextLabel.Visibility" Value="Collapsed"/>
                                            <Setter Target="OverflowTextLabel.Visibility" Value="Visible"/>
                                            <Setter Target="OverflowTextLabel.Margin" Value="76,0,12,0"/>
                                        </VisualState.Setters>
                                    </VisualState>
                                </VisualStateGroup>
                                <VisualStateGroup x:Name="CommonStates">
                                    <VisualState x:Name="Normal">
                                        <Storyboard>
                                            <PointerUpThemeAnimation Storyboard.TargetName="OverflowTextLabel"/>
                                        </Storyboard>
                                    </VisualState>
                                    <VisualState x:Name="PointerOver">
                                        <VisualState.Setters>
                                            <Setter Target="Root.(RevealBrush.State)" Value="PointerOver"/>
                                            <Setter Target="Root.Background" Value="{ThemeResource AppBarButtonRevealBackgroundPointerOver}"/>
                                            <Setter Target="Border.BorderBrush" Value="{ThemeResource AppBarButtonRevealBorderBrushPointerOver}"/>
                                            <Setter Target="Content.Foreground" Value="{ThemeResource AppBarButtonForegroundPointerOver}"/>
                                            <Setter Target="TextLabel.Foreground" Value="{ThemeResource AppBarButtonForegroundPointerOver}"/>
                                            <Setter Target="OverflowTextLabel.Foreground" Value="{ThemeResource AppBarButtonForegroundPointerOver}"/>
                                        </VisualState.Setters>
                                        <Storyboard>
                                            <PointerUpThemeAnimation Storyboard.TargetName="OverflowTextLabel"/>
                                        </Storyboard>
                                    </VisualState>
                                    <VisualState x:Name="Pressed">
                                        <VisualState.Setters>
                                            <Setter Target="Root.(RevealBrush.State)" Value="Pressed"/>
                                            <Setter Target="Root.Background" Value="{ThemeResource AppBarButtonRevealBackgroundPressed}"/>
                                            <Setter Target="Border.BorderBrush" Value="{ThemeResource AppBarButtonRevealBorderBrushPressed}"/>
                                            <Setter Target="Content.Foreground" Value="{ThemeResource AppBarButtonForegroundPressed}"/>
                                            <Setter Target="TextLabel.Foreground" Value="{ThemeResource AppBarButtonForegroundPressed}"/>
                                            <Setter Target="OverflowTextLabel.Foreground" Value="{ThemeResource AppBarButtonForegroundPressed}"/>
                                        </VisualState.Setters>
                                        <Storyboard>
                                            <PointerDownThemeAnimation Storyboard.TargetName="OverflowTextLabel"/>
                                        </Storyboard>
                                    </VisualState>
                                    <VisualState x:Name="Disabled">
                                        <VisualState.Setters>
                                            <Setter Target="Root.Background" Value="{ThemeResource AppBarButtonRevealBackgroundDisabled}"/>
                                            <Setter Target="Border.BorderBrush" Value="{ThemeResource AppBarButtonRevealBorderBrushDisabled}"/>
                                            <Setter Target="Content.Foreground" Value="{ThemeResource AppBarButtonForegroundDisabled}"/>
                                            <Setter Target="TextLabel.Foreground" Value="{ThemeResource AppBarButtonForegroundDisabled}"/>
                                            <Setter Target="OverflowTextLabel.Foreground" Value="{ThemeResource AppBarButtonForegroundDisabled}"/>
                                            <Setter Target="KeyboardAcceleratorTextLabel.Foreground" Value="{ThemeResource AppBarButtonKeyboardAcceleratorTextForegroundDisabled}"/>
                                        </VisualState.Setters>
                                    </VisualState>
                                    <VisualState x:Name="OverflowNormal">
                                        <Storyboard>
                                            <PointerUpThemeAnimation Storyboard.TargetName="ContentRoot"/>
                                        </Storyboard>
                                    </VisualState>
                                    <VisualState x:Name="OverflowPointerOver">
                                        <VisualState.Setters>
                                            <Setter Target="Root.Background" Value="{ThemeResource AppBarButtonRevealBackgroundPointerOver}"/>
                                            <Setter Target="Border.BorderBrush" Value="{ThemeResource AppBarButtonRevealBorderBrushPointerOver}"/>
                                            <Setter Target="Content.Foreground" Value="{ThemeResource AppBarButtonForegroundPointerOver}"/>
                                            <Setter Target="TextLabel.Foreground" Value="{ThemeResource AppBarButtonForegroundPointerOver}"/>
                                            <Setter Target="OverflowTextLabel.Foreground" Value="{ThemeResource AppBarButtonForegroundPointerOver}"/>
                                            <Setter Target="KeyboardAcceleratorTextLabel.Foreground" Value="{ThemeResource AppBarButtonKeyboardAcceleratorTextForegroundPointerOver}"/>
                                        </VisualState.Setters>
                                        <Storyboard>
                                            <PointerUpThemeAnimation Storyboard.TargetName="ContentRoot"/>
                                        </Storyboard>
                                    </VisualState>
                                    <VisualState x:Name="OverflowPressed">
                                        <VisualState.Setters>
                                            <Setter Target="Root.Background" Value="{ThemeResource AppBarButtonRevealBackgroundPressed}"/>
                                            <Setter Target="Border.BorderBrush" Value="{ThemeResource AppBarButtonRevealBorderBrushPressed}"/>
                                            <Setter Target="Content.Foreground" Value="{ThemeResource AppBarButtonForegroundPressed}"/>
                                            <Setter Target="TextLabel.Foreground" Value="{ThemeResource AppBarButtonForegroundPressed}"/>
                                            <Setter Target="OverflowTextLabel.Foreground" Value="{ThemeResource AppBarButtonForegroundPressed}"/>
                                            <Setter Target="KeyboardAcceleratorTextLabel.Foreground" Value="{ThemeResource AppBarButtonKeyboardAcceleratorTextForegroundPressed}"/>
                                        </VisualState.Setters>
                                        <Storyboard>
                                            <PointerDownThemeAnimation Storyboard.TargetName="ContentRoot"/>
                                        </Storyboard>
                                    </VisualState>
                                </VisualStateGroup>
                                <VisualStateGroup x:Name="InputModeStates">
                                    <VisualState x:Name="InputModeDefault"/>
                                    <VisualState x:Name="TouchInputMode">
                                        <VisualState.Setters>
                                            <Setter Target="OverflowTextLabel.Padding" Value="{StaticResource AppBarButtonOverflowTextTouchMargin}"/>
                                        </VisualState.Setters>
                                    </VisualState>
                                    <VisualState x:Name="GameControllerInputMode">
                                        <VisualState.Setters>
                                            <Setter Target="OverflowTextLabel.Padding" Value="{StaticResource AppBarButtonOverflowTextTouchMargin}"/>
                                        </VisualState.Setters>
                                    </VisualState>
                                </VisualStateGroup>
                                <VisualStateGroup x:Name="KeyboardAcceleratorTextVisibility">
                                    <VisualState x:Name="KeyboardAcceleratorTextCollapsed"/>
                                    <VisualState x:Name="KeyboardAcceleratorTextVisible">
                                        <VisualState.Setters>
                                            <Setter Target="KeyboardAcceleratorTextLabel.Visibility" Value="Visible"/>
                                        </VisualState.Setters>
                                    </VisualState>
                                </VisualStateGroup>
                            </VisualStateManager.VisualStateGroups>
                            <Grid Height="50" Width="50" x:Name="ContentRoot" MinHeight="50" Margin="0,0">


                                <Viewbox x:Name="ContentViewbox" AutomationProperties.AccessibilityView="Raw" HorizontalAlignment="Stretch" Height="16" Margin="{StaticResource AppBarButtonContentViewboxCollapsedMargin}">
                                    <ContentPresenter x:Name="Content" Content="{TemplateBinding Icon}" Foreground="{TemplateBinding Foreground}"/>
                                </Viewbox>
                                <TextBlock x:Name="TextLabel" AutomationProperties.AccessibilityView="Raw" FontFamily="{TemplateBinding FontFamily}" Foreground="{TemplateBinding Foreground}" FontSize="22" Margin="2" Grid.Row="1" Text="{TemplateBinding Label}" TextWrapping="Wrap" TextAlignment="Center" Grid.RowSpan="2"/>
                                <TextBlock x:Name="OverflowTextLabel" AutomationProperties.AccessibilityView="Raw" FontFamily="{TemplateBinding FontFamily}" Foreground="{TemplateBinding Foreground}" FontSize="15" HorizontalAlignment="Stretch" Margin="12,0,12,0" Padding="{StaticResource AppBarButtonOverflowTextLabelPadding}" Text="{TemplateBinding Label}" TextTrimming="Clip" TextWrapping="NoWrap" TextAlignment="Left" VerticalAlignment="Center" Visibility="Collapsed"/>
                                <TextBlock x:Name="KeyboardAcceleratorTextLabel" AutomationProperties.AccessibilityView="Raw" Grid.Column="1" Foreground="{ThemeResource AppBarButtonKeyboardAcceleratorTextForeground}" HorizontalAlignment="Right" MinWidth="{Binding TemplateSettings.KeyboardAcceleratorTextMinWidth, RelativeSource={RelativeSource Mode=TemplatedParent}}" Margin="24,0,12,0" Style="{ThemeResource CaptionTextBlockStyle}" Text="{TemplateBinding KeyboardAcceleratorTextOverride}" VerticalAlignment="Center" Visibility="Collapsed"/>
                                <Border x:Name="Border" BorderThickness="{TemplateBinding BorderThickness}" BorderBrush="{TemplateBinding BorderBrush}" CornerRadius="{TemplateBinding CornerRadius}"  Margin="0,0"/>
                            </Grid>
                        </Grid>
                    </ControlTemplate>
                </Setter.Value>
            </Setter>
        </Style>
        <ItemsPanelTemplate x:Key="GridViewItemsPanel1">
            <ItemsWrapGrid Orientation="Horizontal"/>
        </ItemsPanelTemplate>
    </Page.Resources>

    <Grid Tag="{x:Bind Tag, Mode=OneWay}" Background="{StaticResource ApplicationPageBackgroundThemeBrush}" Padding="0,0,0,0" VerticalAlignment="Stretch">
        <Grid.ContextFlyout>
            <MenuFlyout x:Name="GridRightClickContextMenu" MenuFlyoutPresenterStyle="{StaticResource MenuFlyoutFluentThemeResources}">
                <MenuFlyout.Items>
                    <MenuFlyoutSubItem Text="Sort by" x:Name="SortByGrid">
                        <MenuFlyoutSubItem.Icon>
                            <FontIcon Glyph="&#xE8CB;"/>
                        </MenuFlyoutSubItem.Icon>
                        <uilib:RadioMenuFlyoutItem Text="Name" GroupName="SortGroup" IsChecked="{x:Bind viewModelInstance.IsSortedByName, Mode=TwoWay}"/>
                        <uilib:RadioMenuFlyoutItem Text="Date modified" GroupName="SortGroup" IsChecked="{x:Bind viewModelInstance.IsSortedByDate, Mode=TwoWay}"/>
                        <uilib:RadioMenuFlyoutItem Text="Type" GroupName="SortGroup" IsChecked="{x:Bind viewModelInstance.IsSortedByType, Mode=TwoWay}"/>
                        <uilib:RadioMenuFlyoutItem Text="Size" GroupName="SortGroup" IsChecked="{x:Bind viewModelInstance.IsSortedBySize, Mode=TwoWay}"/>
                        <MenuFlyoutSeparator/>
                        <uilib:RadioMenuFlyoutItem Text="Ascending" GroupName="SortOrderGroup" IsChecked="{x:Bind viewModelInstance.IsSortedAscending, Mode=TwoWay}"/>
                        <uilib:RadioMenuFlyoutItem Text="Descending" GroupName="SortOrderGroup" IsChecked="{x:Bind viewModelInstance.IsSortedDescending, Mode=TwoWay}"/>
                    </MenuFlyoutSubItem>
                    <MenuFlyoutItem Click="RefreshGrid_Click" Text="Refresh" Name="RefreshGrid">
                        <MenuFlyoutItem.Icon>
                            <FontIcon Glyph="&#xE72C;"/>
                        </MenuFlyoutItem.Icon>
                    </MenuFlyoutItem>
                    <MenuFlyoutSeparator/>
                    <MenuFlyoutItem Click="PasteGrid_Click" Text="Paste" IsEnabled="{x:Bind local:App.PS.isEnabled, Mode=TwoWay, UpdateSourceTrigger=PropertyChanged}" Name="PasteGrid">
                        <MenuFlyoutItem.Icon>
                            <FontIcon Glyph="&#xE77F;"/>
                        </MenuFlyoutItem.Icon>
                        <MenuFlyoutItem.KeyboardAccelerators>
                            <KeyboardAccelerator Modifiers="Control" Key="V"/>
                        </MenuFlyoutItem.KeyboardAccelerators>
                    </MenuFlyoutItem>
                    <MenuFlyoutSeparator/>
                    <MenuFlyoutItem x:Name="OpenTerminal" IsEnabled="True" Text="Open in Terminal...">
                        <MenuFlyoutItem.Icon>
                            <FontIcon Glyph="&#xE756;"/>
                        </MenuFlyoutItem.Icon>
                    </MenuFlyoutItem>
                    <MenuFlyoutSeparator/>
                    <MenuFlyoutSubItem Text="New" x:Name="NewEmptySpace">
                        <MenuFlyoutSubItem.Icon>
                            <FontIcon Glyph="&#xE710;"/>
                        </MenuFlyoutSubItem.Icon>
                        <MenuFlyoutItem Text="Folder" x:Name="NewFolder">
                            <MenuFlyoutItem.Icon>
                                <FontIcon Glyph="&#xE8B7;"/>
                            </MenuFlyoutItem.Icon>
                        </MenuFlyoutItem>
                        <MenuFlyoutSeparator/>
                        <MenuFlyoutItem Text="Bitmap Image" x:Name="NewBitmapImage">
                            <MenuFlyoutItem.Icon>
                                <FontIcon Glyph="&#xEB9F;"/>
                            </MenuFlyoutItem.Icon>
                        </MenuFlyoutItem>
                        <MenuFlyoutItem Text="Text Document" x:Name="NewTextDocument">
                            <MenuFlyoutItem.Icon>
                                <FontIcon Glyph="&#xE8A5;"/>
                            </MenuFlyoutItem.Icon>
                        </MenuFlyoutItem>
                    </MenuFlyoutSubItem>
                </MenuFlyout.Items>
            </MenuFlyout>
        </Grid.ContextFlyout>
        <ProgressBar Name="ProgBar" Height="10" VerticalAlignment="Top" IsIndeterminate="True"/>
        <TextBlock Visibility="{x:Bind TextState.isVisible, Mode=TwoWay, UpdateSourceTrigger=PropertyChanged}" Name="EmptyText" HorizontalAlignment="Center" Text="This folder is empty." TextWrapping="Wrap" VerticalAlignment="Top" Margin="0,125,0,0" Grid.Row="3" Canvas.ZIndex="0"/>

        <GridView PreviewKeyDown="FileList_PreviewKeyDown" SelectionChanged="FileList_SelectionChanged" Name="FileList" Margin="24,24,24,0" SelectionMode="Extended" ItemsSource="{x:Bind viewModelInstance.FilesAndFolders}" VerticalContentAlignment="Stretch">
            <GridView.ItemContainerStyle>
                <Style TargetType="GridViewItem">
                    <Setter Property="ContextFlyout">
                        <Setter.Value>
                            <MenuFlyout Opened="RightClickContextMenu_Opened" x:Name="RightClickContextMenu" MenuFlyoutPresenterStyle="{StaticResource MenuFlyoutFluentThemeResources}">
                                <MenuFlyout.Items>
                                    <MenuFlyoutItem Click="OpenItem_Click" Text="Open With..." Name="OpenItem">
                                        <MenuFlyoutItem.Icon>
                                            <FontIcon Glyph="&#xE7AC;"/>
                                        </MenuFlyoutItem.Icon>
                                    </MenuFlyoutItem>
                                    <MenuFlyoutItem Text="Open in new tab" x:Name="OpenInNewTab">
                                        <MenuFlyoutItem.Icon>
                                            <FontIcon Glyph="&#xE737;"/>
                                        </MenuFlyoutItem.Icon>
                                    </MenuFlyoutItem>
                                    <MenuFlyoutItem Text="Open in new window" x:Name="OpenInNewWindowItem">
                                        <MenuFlyoutItem.Icon>
                                            <FontIcon Glyph="&#xE8A7;"/>
                                        </MenuFlyoutItem.Icon>
                                    </MenuFlyoutItem>
                                    <MenuFlyoutItem Click="ShareItem_Click" Text="Share" Name="ShareItem">
                                        <MenuFlyoutItem.Icon>
                                            <FontIcon Glyph="&#xE72D;"/>
                                        </MenuFlyoutItem.Icon>
                                        <MenuFlyoutItem.KeyboardAccelerators>
                                            <KeyboardAccelerator Modifiers="Control" Key="S"/>
                                        </MenuFlyoutItem.KeyboardAccelerators>
                                    </MenuFlyoutItem>
                                    <MenuFlyoutSeparator/>
                                    <MenuFlyoutItem Click="DeleteItem_Click" Text="Delete" Name="DeleteItem" >
                                        <MenuFlyoutItem.Icon>
                                            <FontIcon Glyph="&#xE74D;"/>
                                        </MenuFlyoutItem.Icon>
                                        <MenuFlyoutItem.KeyboardAccelerators>
                                            <KeyboardAccelerator Key="Delete"/>
                                        </MenuFlyoutItem.KeyboardAccelerators>
                                    </MenuFlyoutItem>
                                    <MenuFlyoutItem Click="RenameItem_Click" Text="Rename" Name="RenameItem" >
                                        <MenuFlyoutItem.Icon>
                                            <FontIcon Glyph="&#xE8AC;"/>
                                        </MenuFlyoutItem.Icon>
                                        <MenuFlyoutItem.KeyboardAccelerators>
                                            <KeyboardAccelerator Key="F2"/>
                                        </MenuFlyoutItem.KeyboardAccelerators>
                                    </MenuFlyoutItem>
                                    <MenuFlyoutSeparator/>
                                    <MenuFlyoutItem Click="CutItem_Click" Text="Cut" Name="CutItem" >
                                        <MenuFlyoutItem.Icon>
                                            <FontIcon Glyph="&#xE8C6;"/>
                                        </MenuFlyoutItem.Icon>
                                        <MenuFlyoutItem.KeyboardAccelerators>
                                            <KeyboardAccelerator Modifiers="Control" Key="X"/>
                                        </MenuFlyoutItem.KeyboardAccelerators>
                                    </MenuFlyoutItem>
                                    <MenuFlyoutItem Click="CopyItem_Click" Text="Copy" Name="CopyItem" >
                                        <MenuFlyoutItem.Icon>
                                            <FontIcon Glyph="&#xE8C8;"/>
                                        </MenuFlyoutItem.Icon>
                                        <MenuFlyoutItem.KeyboardAccelerators>
                                            <KeyboardAccelerator Modifiers="Control" Key="C"/>
                                        </MenuFlyoutItem.KeyboardAccelerators>
                                    </MenuFlyoutItem>
                                    <MenuFlyoutSeparator/>
                                    <MenuFlyoutItem Text="Pin to sidebar" Name="SidebarPinItem">
                                        <MenuFlyoutItem.Icon>
                                            <SymbolIcon Symbol="Pin"/>
                                        </MenuFlyoutItem.Icon>
                                    </MenuFlyoutItem>
                                    <MenuFlyoutItem Click="PropertiesItem_Click" Text="Properties" Name="PropertiesItem">
                                        <MenuFlyoutItem.Icon>
                                            <FontIcon Glyph="&#xE946;"/>
                                        </MenuFlyoutItem.Icon>
                                    </MenuFlyoutItem>
                                </MenuFlyout.Items>
                            </MenuFlyout>
                        </Setter.Value>
                    </Setter>
                </Style>
            </GridView.ItemContainerStyle>
            <GridView.ItemTemplate>
                <DataTemplate x:DataType="local2:ListedItem">
<<<<<<< HEAD
                    <Grid IsRightTapEnabled="True" RightTapped="StackPanel_RightTapped" Width="125" Height="125" Padding="0" ToolTipService.ToolTip="{Binding FileName}" Background="Transparent" Margin="0, 0, 0, 0" HorizontalAlignment="Stretch" VerticalAlignment="Stretch">
=======
                    <Grid IsRightTapEnabled="True" RightTapped="StackPanel_RightTapped" Width="125" Height="Auto" Tag="{x:Bind RowIndex}" Padding="0" ToolTipService.ToolTip="{Binding FileName}" Background="Transparent" Margin="0, 0, 0, 0" HorizontalAlignment="Stretch" VerticalAlignment="Stretch">
>>>>>>> 2e93cfbf
                        <Grid.RowDefinitions>
                            <RowDefinition Height="100"/>
                            <RowDefinition Height="Auto"/>
                        </Grid.RowDefinitions>
                        <Grid Grid.Row="0" Tag="ItemImage" Width="125" Height="100">
                            <Grid Padding="12" VerticalAlignment="Stretch" HorizontalAlignment="Stretch" Name="Picture" Visibility="{x:Bind FileIconVis}">
                                <Image Stretch="Uniform" Source="{x:Bind FileImg}"/>
                            </Grid>
                            <Grid Name="Album" HorizontalAlignment="Stretch" VerticalAlignment="Stretch" Visibility="{x:Bind FolderImg}">
                                <Grid HorizontalAlignment="Stretch" VerticalAlignment="Stretch">
                                    <FontIcon FontSize="72" Glyph="&#xE8D5;" FontFamily="Segoe MDL2 Assets" Foreground="#ffe793"/>
                                </Grid>
                            </Grid>
                            <Grid HorizontalAlignment="Stretch" VerticalAlignment="Stretch" Visibility="{x:Bind EmptyImgVis}">
                                <Grid HorizontalAlignment="Stretch" VerticalAlignment="Stretch">
                                    <FontIcon FontSize="72" Glyph="&#xE7C3;" FontFamily="Segoe MDL2 Assets"/>
                                </Grid>
                            </Grid>
                        </Grid>
                        <StackPanel Grid.Row="1">
                            <TextBlock Margin="0,0,0,10" HorizontalTextAlignment="Center" HorizontalAlignment="Stretch" VerticalAlignment="Stretch" Text="{x:Bind FileName}" TextTrimming="CharacterEllipsis" TextWrapping="NoWrap"/>
                            <TextBox Visibility="Collapsed" Margin="0" TextAlignment="Center" HorizontalAlignment="Stretch" VerticalAlignment="Stretch" Text="{x:Bind FileName}" TextWrapping="Wrap"></TextBox>
                        </StackPanel>
                    </Grid>
                </DataTemplate>
            </GridView.ItemTemplate>
        </GridView>
    </Grid>
</Page><|MERGE_RESOLUTION|>--- conflicted
+++ resolved
@@ -527,11 +527,7 @@
             </GridView.ItemContainerStyle>
             <GridView.ItemTemplate>
                 <DataTemplate x:DataType="local2:ListedItem">
-<<<<<<< HEAD
-                    <Grid IsRightTapEnabled="True" RightTapped="StackPanel_RightTapped" Width="125" Height="125" Padding="0" ToolTipService.ToolTip="{Binding FileName}" Background="Transparent" Margin="0, 0, 0, 0" HorizontalAlignment="Stretch" VerticalAlignment="Stretch">
-=======
-                    <Grid IsRightTapEnabled="True" RightTapped="StackPanel_RightTapped" Width="125" Height="Auto" Tag="{x:Bind RowIndex}" Padding="0" ToolTipService.ToolTip="{Binding FileName}" Background="Transparent" Margin="0, 0, 0, 0" HorizontalAlignment="Stretch" VerticalAlignment="Stretch">
->>>>>>> 2e93cfbf
+                    <Grid IsRightTapEnabled="True" RightTapped="StackPanel_RightTapped" Width="125" Height="Auto" Padding="0" ToolTipService.ToolTip="{Binding FileName}" Background="Transparent" Margin="0, 0, 0, 0" HorizontalAlignment="Stretch" VerticalAlignment="Stretch">
                         <Grid.RowDefinitions>
                             <RowDefinition Height="100"/>
                             <RowDefinition Height="Auto"/>
