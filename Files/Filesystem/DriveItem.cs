﻿using ByteSizeLib;
using Files.Common;
using Files.Helpers;
using Microsoft.Toolkit.Mvvm.ComponentModel;
using Microsoft.Toolkit.Uwp.Extensions;
using Microsoft.Toolkit.Uwp.Helpers;
using System;
using System.Linq;
using System.Threading;
using System.Threading.Tasks;
using Windows.ApplicationModel.Core;
using Windows.Storage;
using Windows.UI.Xaml;

namespace Files.Filesystem
{
    public class DriveItem : ObservableObject, INavigationControlItem
    {
        public string Glyph { get; set; }
        public string Path { get; set; }
        public StorageFolder Root { get; set; }
        public NavigationControlItemType ItemType { get; set; } = NavigationControlItemType.Drive;
        public ByteSize MaxSpace { get; set; }
        public ByteSize FreeSpace { get; set; }
        public ByteSize SpaceUsed { get; set; }
        public Visibility ItemVisibility { get; set; } = Visibility.Visible;

        private DriveType _type;

        public DriveType Type
        {
            get => _type;
            set
            {
                _type = value;
                SetGlyph(_type);
            }
        }

        private string _text;
        public string Text
        {
            get => _text;
            set => SetProperty(ref _text, value);
        }

        private string _spaceText;
        public string SpaceText
        {
            get => _spaceText;
            set => SetProperty(ref _spaceText, value);
        }

        public DriveItem()
        {
            ItemType = NavigationControlItemType.OneDrive;
        }

        public DriveItem(StorageFolder root, DriveType type)
        {
            Text = root.DisplayName;
            Type = type;
            Path = string.IsNullOrEmpty(root.Path) ? $"\\\\?\\{root.Name}\\" : root.Path;
            Root = root;

            CoreApplication.MainView.ExecuteOnUIThreadAsync(() => GetDriveItemProperties());
        }

<<<<<<< HEAD
        public async Task Update()
        {
            try
            {
                // Delay is needed to apply the new name
                var properties = await Root.Properties.RetrievePropertiesAsync(new[] { "System.ItemNameDisplay" })
                    .AsTask().WithTimeout(TimeSpan.FromSeconds(5));
                Text = (string)properties["System.ItemNameDisplay"];
            }
            catch (NullReferenceException)
            {
            }
        }

        private async void GetDriveItemProperties()
=======
        private async Task GetDriveItemProperties()
>>>>>>> 55850d3a
        {
            try
            {
                var properties = await Root.Properties.RetrievePropertiesAsync(new[] { "System.FreeSpace", "System.Capacity" })
                    .AsTask().WithTimeout(TimeSpan.FromSeconds(5));

                MaxSpace = ByteSize.FromBytes((ulong)properties["System.Capacity"]);
                FreeSpace = ByteSize.FromBytes((ulong)properties["System.FreeSpace"]);
                SpaceUsed = MaxSpace - FreeSpace;

                SpaceText = string.Format(
                    "DriveFreeSpaceAndCapacity".GetLocalized(),
                    FreeSpace.ToBinaryString().ConvertSizeAbbreviation(),
                    MaxSpace.ToBinaryString().ConvertSizeAbbreviation());
            }
            catch (NullReferenceException)
            {
                SpaceText = "DriveCapacityUnknown".GetLocalized();
            }
        }

        private void SetGlyph(DriveType type)
        {
            switch (type)
            {
                case DriveType.Fixed:
                    Glyph = "\ueb8b";
                    break;

                case DriveType.Removable:
                    Glyph = "\uec0a";
                    break;

                case DriveType.Network:
                    Glyph = "\ueac2";
                    break;

                case DriveType.Ram:
                    break;

                case DriveType.CDRom:
                    Glyph = "\uec39";
                    break;

                case DriveType.Unknown:
                    break;

                case DriveType.NoRootDirectory:
                    break;

                case DriveType.VirtualDrive:
                    Glyph = "\ue9b7";
                    break;

                case DriveType.FloppyDisk:
                    Glyph = "\ueb4a";
                    break;

                default:
                    throw new ArgumentOutOfRangeException(nameof(type), type, null);
            }
        }
    }

    public enum DriveType
    {
        Fixed,
        Removable,
        Network,
        Ram,
        CDRom,
        FloppyDisk,
        Unknown,
        NoRootDirectory,
        VirtualDrive
    }
}<|MERGE_RESOLUTION|>--- conflicted
+++ resolved
@@ -66,7 +66,6 @@
             CoreApplication.MainView.ExecuteOnUIThreadAsync(() => GetDriveItemProperties());
         }
 
-<<<<<<< HEAD
         public async Task Update()
         {
             try
@@ -82,9 +81,6 @@
         }
 
         private async void GetDriveItemProperties()
-=======
-        private async Task GetDriveItemProperties()
->>>>>>> 55850d3a
         {
             try
             {
