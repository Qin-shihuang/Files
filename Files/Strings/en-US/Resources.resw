--- conflicted
+++ resolved
@@ -840,7 +840,18 @@
   <data name="syncStatusColumn.Header" xml:space="preserve">
     <value>Status</value>
   </data>
-<<<<<<< HEAD
+  <data name="SettingsOnStartupOpenAddPageButton.Content" xml:space="preserve">
+    <value>Add a new page</value>
+  </data>
+  <data name="SettingsOnStartupOpenSpecificPagesUserControlChangePage.Text" xml:space="preserve">
+    <value>Change Page Location</value>
+  </data>
+  <data name="SettingsOnStartupOpenSpecificPagesUserControlRemovePage.Text" xml:space="preserve">
+    <value>Remove Page</value>
+  </data>
+  <data name="SettingsOnStartupPages.Text" xml:space="preserve">
+    <value>Pages:</value>
+  </data>
   <data name="SettingsOnStartupLaunchNewInstance.Content" xml:space="preserve">
     <value>Always open a new instance</value>
   </data>
@@ -849,18 +860,5 @@
   </data>
   <data name="SettingsOnStartupNewInstanceBehaviour.Text" xml:space="preserve">
     <value>When launching a pinned folder</value>
-=======
-  <data name="SettingsOnStartupOpenAddPageButton.Content" xml:space="preserve">
-    <value>Add a new page</value>
-  </data>
-  <data name="SettingsOnStartupOpenSpecificPagesUserControlChangePage.Text" xml:space="preserve">
-    <value>Change Page Location</value>
-  </data>
-  <data name="SettingsOnStartupOpenSpecificPagesUserControlRemovePage.Text" xml:space="preserve">
-    <value>Remove Page</value>
-  </data>
-  <data name="SettingsOnStartupPages.Text" xml:space="preserve">
-    <value>Pages:</value>
->>>>>>> 554a58ff
   </data>
 </root>