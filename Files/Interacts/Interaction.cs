--- conflicted
+++ resolved
@@ -657,7 +657,6 @@
 
                             await folder.RenameAsync(newName, NameCollisionOption.GenerateUniqueName);
                         }
-<<<<<<< HEAD
                         else
                         {
                             var file = await StorageFile.GetFileFromPathAsync(item.FilePath);
@@ -673,30 +672,10 @@
 
                             await folder.RenameAsync(newName, NameCollisionOption.ReplaceExisting);
                         }
-=======
->>>>>>> 0785fff2
                         else
                         {
                             var file = await StorageFile.GetFileFromPathAsync(item.FilePath);
 
-<<<<<<< HEAD
-=======
-                            await file.RenameAsync(newName, NameCollisionOption.GenerateUniqueName);
-                        }
-                    }
-                    else if (result == ContentDialogResult.Secondary)
-                    {
-                        if (item.FileType == "Folder")
-                        {
-                            var folder = await StorageFolder.GetFolderFromPathAsync(item.FilePath);
-
-                            await folder.RenameAsync(newName, NameCollisionOption.ReplaceExisting);
-                        }
-                        else
-                        {
-                            var file = await StorageFile.GetFileFromPathAsync(item.FilePath);
-
->>>>>>> 0785fff2
                             await file.RenameAsync(newName, NameCollisionOption.ReplaceExisting);
                         }
                     }
